# NLSE Solver Base
Base code for NLSE (Nonlinear Schrödinger Equation) Simulations.

<<<<<<< HEAD
This code uses the [_Interaction Picture_](https://hal.science/hal-00850518v4/document) method [1], along with a [RK-45 method](https://docs.scipy.org/doc/scipy/reference/generated/scipy.integrate.solve_ivp.html), to solve different versions of the nonlinear schrödinger equation. This equation reads, in the frequency domain, as [2]

$$\frac{\partial A_\omega}{\partial z} = i \beta(\omega) A_\omega +  \hat N(\omega)$$

where $A_\omega$ is the fourier transform of the complex envelope of the electrical field, $\beta(\omega)$ the dispersion profile, and $\hat N (\omega)$ the nonlinear operator. The current solvers allow for the simulation of the following nonlinear operators:

## GNLSE (Generalized Nonlinear Schrödinger Equation) [2]
Solves for the GNLSE nonlinear operator. Can be solved with an approximation for the Raman term.

$$\hat N (T) = i \left( \gamma(\omega_0) + i \gamma_1 \frac{\partial}{\partial T} \right) \left( A(T) \int_0^{\infty} R(t') |A(T-t')|^2 dt' \right)$$

Additionally, the solver _solvebarrierNLSE.py_ allows for the inclusion of a temporal refractive index change. 

## pcNLSE (photon-conserving Nonlinear Schrödinger Equation) [3]
Solves for the pcNLSE nonlinear operator:

$$ \hat N(\omega) = i \bar \gamma \mathcal{F}\left( C^{\*} G^2 \right) + i \bar\gamma^{\*} (\omega) \mathcal{C^2G^{\*}}  $$

with $\bar \gamma(\omega) = \frac{1}{2} \left(\gamma(\omega)\times(\omega+\omega_0)^3\right)^{1/4}$, $G_{\omega} = \left( \gamma(\omega)/(\omega + \omega_0) \right)^{1/4} A_{\omega}$ , $C_{\omega} = [\left( \gamma(\omega)/(\omega + \omega_0) \right)^{1/4}]^* A_{\omega}$.

## pcGNLSE (photon-conserving Generalized Nonlinear Schrödinger Equation) [4]
Solves for the pcGNLSE nonlinear operator:

$$\hat N(\omega) = i \bar \gamma(\omega) \mathcal{F}\left(C^{\*} G^2\right) + i \bar \gamma^{\*}(\omega) \mathcal{F}\left(C^2 G^{\*} \right) + i f_R \bar \gamma^{\*}(\omega) \mathcal{F}\left(B \int_0^\infty h_R(\tau) |B(t - \tau)|^2 d\tau - B |B|^2\right)$$


## Example
The _run.py_ script includes the following example:

Propagation of a fundamental soliton in a fiber with Raman scattering. The soliton is shown to suffer Raman-induced self frequency shift (RIFS), as seen in reference [2] 

![test_output](https://github.com/user-attachments/assets/e16be450-2e5f-44db-8661-2fe45edc7cce)


## References
[1] S. Balac, A. Fernandez, F. Mahé, F. Méhats, and R. Texier-Picard, "The Interaction Picture method for solving the generalized nonlinear Schrödinger equation in optics," ESAIM Mathematical Modelling and Numerical Analysis 50(4), 945–964 (2015).

[2] G. P. Agrawal, Nonlinear Fiber Optics (Academic, 2007).

[3] J. Bonetti, N. Linale, A. D. Sánchez, S. M. Hernandez, P. I. Fierens, and D. F. Grosz, "Modified nonlinear Schrödinger equation for frequency-dependent nonlinear profiles of arbitrary sign," J. Opt. Soc. Am. B 36, 3139-3144 (2019)

[4] J. Bonetti, N. Linale, A. D. Sánchez, S. M. Hernandez, P. I. Fierens, and D. F. Grosz, "Photon-conserving generalized nonlinear Schrödinger equation for frequency-dependent nonlinearities," J. Opt. Soc. Am. B 37, 445-450 (2020)
=======
For an english translation of the code, along with an updated example, check the following branch:

[![Branch: trans-english](https://img.shields.io/badge/branch-trans--english-blue)](https://github.com/Luke-N-G/nlse-solver-base/tree/trans-english)
>>>>>>> 94c70835
<|MERGE_RESOLUTION|>--- conflicted
+++ resolved
@@ -1,7 +1,6 @@
 # NLSE Solver Base
 Base code for NLSE (Nonlinear Schrödinger Equation) Simulations.
 
-<<<<<<< HEAD
 This code uses the [_Interaction Picture_](https://hal.science/hal-00850518v4/document) method [1], along with a [RK-45 method](https://docs.scipy.org/doc/scipy/reference/generated/scipy.integrate.solve_ivp.html), to solve different versions of the nonlinear schrödinger equation. This equation reads, in the frequency domain, as [2]
 
 $$\frac{\partial A_\omega}{\partial z} = i \beta(\omega) A_\omega +  \hat N(\omega)$$
@@ -44,8 +43,3 @@
 [3] J. Bonetti, N. Linale, A. D. Sánchez, S. M. Hernandez, P. I. Fierens, and D. F. Grosz, "Modified nonlinear Schrödinger equation for frequency-dependent nonlinear profiles of arbitrary sign," J. Opt. Soc. Am. B 36, 3139-3144 (2019)
 
 [4] J. Bonetti, N. Linale, A. D. Sánchez, S. M. Hernandez, P. I. Fierens, and D. F. Grosz, "Photon-conserving generalized nonlinear Schrödinger equation for frequency-dependent nonlinearities," J. Opt. Soc. Am. B 37, 445-450 (2020)
-=======
-For an english translation of the code, along with an updated example, check the following branch:
-
-[![Branch: trans-english](https://img.shields.io/badge/branch-trans--english-blue)](https://github.com/Luke-N-G/nlse-solver-base/tree/trans-english)
->>>>>>> 94c70835
